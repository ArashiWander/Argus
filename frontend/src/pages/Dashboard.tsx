--- conflicted
+++ resolved
@@ -3,16 +3,10 @@
   Grid,
   Typography,
   Box,
-<<<<<<< HEAD
   Alert,
   Fade,
   Chip,
-=======
-  Chip,
-  Button,
-  Tooltip,
-  IconButton,
->>>>>>> 954e404a
+
 } from '@mui/material';
 import { 
   Speed as SpeedIcon,
@@ -20,24 +14,15 @@
   Timeline as TimelineIcon,
   BugReport as BugReportIcon,
   Notifications as NotificationsIcon,
-<<<<<<< HEAD
   Security as SecurityIcon,
-=======
-  Refresh as RefreshIcon,
-  Help as HelpIcon,
->>>>>>> 954e404a
+
 } from '@mui/icons-material';
 import { healthApi, metricsApi, logsApi, alertsApi } from '../services/api';
 import { HealthStatus } from '../types';
 import { MetricsChart, LogsChart } from '../components/Charts';
-<<<<<<< HEAD
 import { StatCard, MetricCard, StatusCard } from '../components/ui/Cards';
 import { DashboardSkeleton } from '../components/ui/Skeletons';
-=======
-import ErrorDisplay from '../components/ErrorDisplay';
-import LoadingState, { EmptyState } from '../components/LoadingState';
-import { useNotifications, useCommonNotifications } from '../components/NotificationSystem';
->>>>>>> 954e404a
+
 
 const Dashboard: React.FC = () => {
   const [health, setHealth] = useState<HealthStatus | null>(null);
@@ -88,23 +73,12 @@
   }, []);
 
   if (loading) {
-<<<<<<< HEAD
     return <DashboardSkeleton />;
-=======
-    return (
-      <LoadingState 
-        type="card"
-        context="dashboard"
-        message="Loading dashboard data..."
-        showTips={true}
-      />
-    );
->>>>>>> 954e404a
+
   }
 
   if (error) {
     return (
-<<<<<<< HEAD
       <Fade in>
         <Alert 
           severity="error" 
@@ -120,31 +94,8 @@
           {error}
         </Alert>
       </Fade>
-=======
-      <ErrorDisplay 
-        error={error} 
-        context="dashboard loading"
-        onRetry={fetchDashboardData}
-        showTroubleshooting={true}
-      />
-    );
-  }
-
-  // Check if we have any data at all
-  const hasData = health || metricsStats?.total_metrics > 0 || logsStats?.total_logs > 0;
-  
-  if (!hasData) {
-    return (
-      <EmptyState
-        context="dashboard"
-        actionButton={
-          <Button variant="contained" onClick={fetchDashboardData} startIcon={<RefreshIcon />}>
-            Refresh Dashboard
-          </Button>
-        }
-        showSuggestions={true}
-      />
->>>>>>> 954e404a
+
+
     );
   }
 
@@ -162,7 +113,6 @@
 
   return (
     <Box>
-<<<<<<< HEAD
       {/* Header Section */}
       <Fade in timeout={300}>
         <Box mb={5}>
@@ -217,30 +167,7 @@
           </Box>
         </Box>
       </Fade>
-=======
-      <Box display="flex" justifyContent="space-between" alignItems="center" mb={3}>
-        <Box>
-          <Typography variant="h4" component="h1" gutterBottom>
-            Argus Dashboard
-          </Typography>
-          <Typography variant="subtitle1" color="text.secondary">
-            Real-time monitoring and observability platform
-          </Typography>
-        </Box>
-        <Box display="flex" gap={1}>
-          <Tooltip title="Refresh dashboard data">
-            <IconButton onClick={fetchDashboardData} color="primary">
-              <RefreshIcon />
-            </IconButton>
-          </Tooltip>
-          <Tooltip title="Need help? Click for guidance">
-            <IconButton color="primary">
-              <HelpIcon />
-            </IconButton>
-          </Tooltip>
-        </Box>
-      </Box>
->>>>>>> 954e404a
+
 
       <Grid container spacing={4}>
         {/* Key Metrics Row */}
