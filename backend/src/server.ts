import express from 'express';
import cors from 'cors';
import helmet from 'helmet';
import compression from 'compression';
import rateLimit from 'express-rate-limit';
import dotenv from 'dotenv';
import { logger } from './config/logger';
import { initializeDatabases, closeDatabases } from './config/database';
import { errorHandler } from './middleware/errorHandler';
import { healthRoutes } from './routes/health';
import { metricsRoutes } from './routes/metrics';
import { logsRoutes } from './routes/logs';
import { authRoutes } from './routes/auth';
import { alertRoutes } from './routes/alerts';
<<<<<<< HEAD
import { analyticsRoutes } from './routes/analytics';
import { securityRoutes } from './routes/security';
import { alertService } from './services/alertService';
import { securityService } from './services/securityService';
=======
import { tracingRoutes } from './routes/tracing';
import { anomalyRoutes } from './routes/anomalies';
import { alertService } from './services/alertService';
import { anomalyDetectionService } from './services/anomalyDetectionService';
>>>>>>> c98c0965

// Load environment variables
dotenv.config();

const app = express();
const PORT = process.env.PORT || 3001;

// Security middleware
app.use(helmet());
app.use(cors({
  origin: process.env.FRONTEND_URL || 'http://localhost:3000',
  credentials: true
}));

// Rate limiting
const limiter = rateLimit({
  windowMs: 15 * 60 * 1000, // 15 minutes
  max: 1000, // limit each IP to 1000 requests per windowMs
  message: 'Too many requests from this IP'
});
app.use('/api/', limiter);

// Body parsing middleware
app.use(compression());
app.use(express.json({ limit: '10mb' }));
app.use(express.urlencoded({ extended: true, limit: '10mb' }));

// Logging middleware
app.use((req, res, next) => {
  logger.info(`${req.method} ${req.path} - ${req.ip}`);
  next();
});

// API routes
app.use('/api/health', healthRoutes);
app.use('/api/auth', authRoutes);
app.use('/api/metrics', metricsRoutes);
app.use('/api/logs', logsRoutes);
app.use('/api/alerts', alertRoutes);
<<<<<<< HEAD
app.use('/api/analytics', analyticsRoutes);
app.use('/api/security', securityRoutes);
=======
app.use('/api/tracing', tracingRoutes);
app.use('/api/anomalies', anomalyRoutes);
>>>>>>> c98c0965

// Root endpoint
app.get('/', (req, res) => {
  res.json({
    name: 'Argus Monitoring Platform',
    version: '1.0.0',
    status: 'running',
    timestamp: new Date().toISOString()
  });
});

// Error handling middleware (must be last)
app.use(errorHandler);

// 404 handler
app.use('*', (req, res) => {
  res.status(404).json({
    error: 'Not Found',
    message: `Route ${req.originalUrl} not found`,
    timestamp: new Date().toISOString()
  });
});

// Start server
const startServer = async () => {
  try {
    // Initialize database connections
    await initializeDatabases();
    
    app.listen(PORT, () => {
      logger.info(`Argus backend server running on port ${PORT}`);
      logger.info(`Environment: ${process.env.NODE_ENV || 'development'}`);
    });

    // Start alert evaluation scheduler (every 1 minute)
    const alertEvaluationInterval = setInterval(async () => {
      try {
        await alertService.evaluateAlertRules();
      } catch (error) {
        logger.error('Alert evaluation failed:', error);
      }
    }, 60000); // 1 minute

    // Start anomaly detection scheduler (every 5 minutes)
    const anomalyDetectionInterval = setInterval(async () => {
      try {
        await anomalyDetectionService.detectAnomalies();
      } catch (error) {
        logger.error('Anomaly detection failed:', error);
      }
    }, 300000); // 5 minutes

    // Store interval IDs for cleanup
    process.on('SIGTERM', () => {
      clearInterval(alertEvaluationInterval);
      clearInterval(anomalyDetectionInterval);
    });
    process.on('SIGINT', () => {
      clearInterval(alertEvaluationInterval);
      clearInterval(anomalyDetectionInterval);
    });

    logger.info('Alert evaluation scheduler started (1 minute interval)');
    logger.info('Anomaly detection scheduler started (5 minute interval)');
  } catch (error) {
    logger.error('Failed to start server:', error);
    process.exit(1);
  }
};

startServer();

// Graceful shutdown
const gracefulShutdown = async () => {
  logger.info('Shutting down gracefully...');
  await closeDatabases();
  process.exit(0);
};

process.on('SIGTERM', gracefulShutdown);
process.on('SIGINT', gracefulShutdown);

export default app;<|MERGE_RESOLUTION|>--- conflicted
+++ resolved
@@ -12,17 +12,7 @@
 import { logsRoutes } from './routes/logs';
 import { authRoutes } from './routes/auth';
 import { alertRoutes } from './routes/alerts';
-<<<<<<< HEAD
-import { analyticsRoutes } from './routes/analytics';
-import { securityRoutes } from './routes/security';
-import { alertService } from './services/alertService';
-import { securityService } from './services/securityService';
-=======
-import { tracingRoutes } from './routes/tracing';
-import { anomalyRoutes } from './routes/anomalies';
-import { alertService } from './services/alertService';
-import { anomalyDetectionService } from './services/anomalyDetectionService';
->>>>>>> c98c0965
+
 
 // Load environment variables
 dotenv.config();
@@ -62,13 +52,7 @@
 app.use('/api/metrics', metricsRoutes);
 app.use('/api/logs', logsRoutes);
 app.use('/api/alerts', alertRoutes);
-<<<<<<< HEAD
-app.use('/api/analytics', analyticsRoutes);
-app.use('/api/security', securityRoutes);
-=======
-app.use('/api/tracing', tracingRoutes);
-app.use('/api/anomalies', anomalyRoutes);
->>>>>>> c98c0965
+
 
 // Root endpoint
 app.get('/', (req, res) => {
